#ifndef CRADLE_INNER_REQUESTS_GENERIC_H
#define CRADLE_INNER_REQUESTS_GENERIC_H

#include <chrono>
#include <concepts>
#include <memory>
#include <string>

#include <cppcoro/task.hpp>

#include <cradle/inner/core/id.h>
#include <cradle/inner/core/type_definitions.h>
#include <cradle/inner/remote/proxy.h>
#include <cradle/inner/remote/types.h>
#include <cradle/inner/requests/types.h>
#include <cradle/inner/service/config.h>

namespace cradle {

struct immutable_cache;
class inner_resources;
class request_uuid;
class tasklet_tracker;

// Specifies how request resolution results should be cached.
// The specification consists of two parts:
// - Caching level (no caching, memory only, or memory + disk)
// - Type, which is one of
//   - Composition-based: the cache key is based on the argument specifications
//     (subrequests or values).
//   - Value-based: the cache key is based on the argument values.
// Value-based caching probably should be applied to a leaf in a request tree
// only, as it tends to basically disable caching at lower levels.
enum class caching_level_type
{
    // No caching
    none,
    // Caching in local memory only; composition-based
    memory,
    // Caching in local memory, plus some secondary storage; composition-based
    full,
    // Like memory; value-based
    memory_vb,
    // Like full; value-based
    full_vb,
};

// Disallow relational comparisons between caching_level_type values;
// e.g. "full < full_vb" doesn't make sense.
// Also, the is_...() functions below are preferred over == or !=.
bool
operator<(caching_level_type x, caching_level_type y)
    = delete;
bool
operator<=(caching_level_type x, caching_level_type y)
    = delete;
bool
operator>(caching_level_type x, caching_level_type y)
    = delete;
bool
operator>=(caching_level_type x, caching_level_type y)
    = delete;
std::strong_ordering
operator<=>(caching_level_type x, caching_level_type y)
    = delete;

inline constexpr bool
is_uncached(caching_level_type level)
{
    return level == caching_level_type::none;
}

inline constexpr bool
is_cached(caching_level_type level)
{
    return level != caching_level_type::none;
}

inline constexpr bool
is_memory_cached(caching_level_type level)
{
    return level == caching_level_type::memory
           || level == caching_level_type::memory_vb;
}

inline constexpr bool
is_fully_cached(caching_level_type level)
{
    return level == caching_level_type::full
           || level == caching_level_type::full_vb;
}

inline constexpr bool
is_composition_based(caching_level_type level)
{
    return level == caching_level_type::memory
           || level == caching_level_type::full;
}

inline constexpr bool
is_value_based(caching_level_type level)
{
    return level == caching_level_type::memory_vb
           || level == caching_level_type::full_vb;
}

inline constexpr caching_level_type
to_composition_based(caching_level_type level)
{
    if (level == caching_level_type::memory_vb)
    {
        return caching_level_type::memory;
    }
    else if (level == caching_level_type::full_vb)
    {
        return caching_level_type::full;
    }
    else
    {
        return level;
    }
}

/*
 * Visits a request's arguments (which may be subrequests themselves).
 *
 * A visitor may contain state information relating to a specific request
 * object. Thus, a new visitor object has to be created for visiting a
 * subrequest's arguments.
 *
 * A request that only has non-request arguments cannot be distinguished from
 * a request that has no arguments at all. Thus, such a request's accept()
 * implementation could be a no-op.
 * TODO try to optimize accept() for "trivial" requests
 * (e.g. those resulting from normalize_arg)
 */
class req_visitor_intf
{
 public:
    virtual ~req_visitor_intf() = default;

    // Visits an argument that is a value (not a subrequest).
    virtual void
    visit_val_arg(std::size_t ix)
        = 0;

    // Visits an argument that is a subrequest.
    // Returns the visitor for the subrequest's arguments.
    virtual std::unique_ptr<req_visitor_intf>
    visit_req_arg(
        std::size_t ix, std::unique_ptr<request_essentials> essentials)
        = 0;
};

/*
 * Resolving a request requires a context. A context may provide several modes
 * for resolving:
 * - Remote or local. A context implementation may support one or both.
 *   - It supports remote resolving if it implements remote_context_intf.
 *   - It supports local resolving if it implements local_context_intf.
 * - Sync or async. A context implementation may support one or both.
 *   - It supports synchronous resolving if it implements sync_context_intf.
 *   - It supports asynchronous resolving if it implements async_context_intf.
 * - Caching or non-caching. A cached request can be resolved only with a
 *   context supporting caching resolution, and such a context can also handle
 *   uncached requests.
 *   A context supports caching resolving if it implements
 *   caching_context_intf.
 * - Introspective or not. An introspective request can be resolved only with a
 *   context offering that support, and such a context can also handle
 *   non-introspective requests.
 *   A context supports introspective resolving if it implements
 *   introspective_context_intf.
 */

/*
 * Generic context interface
 */
class local_context_intf;
class remote_context_intf;
class sync_context_intf;
class async_context_intf;
class local_async_context_intf;
class root_local_async_context_intf;
class remote_async_context_intf;
class caching_context_intf;
class introspective_context_intf;

class context_intf
{
 public:
    virtual ~context_intf() = default;

    // Functions to cast to each context_intf derived class defined in this
    // file, avoiding expensive dynamic_cast's for these special cases.
    virtual local_context_intf*
    to_local_context_intf()
    {
        return nullptr;
    }
    virtual remote_context_intf*
    to_remote_context_intf()
    {
        return nullptr;
    }
    virtual sync_context_intf*
    to_sync_context_intf()
    {
        return nullptr;
    }
    virtual async_context_intf*
    to_async_context_intf()
    {
        return nullptr;
    }
    virtual local_async_context_intf*
    to_local_async_context_intf()
    {
        return nullptr;
    }
    virtual root_local_async_context_intf*
    to_root_local_async_context_intf()
    {
        return nullptr;
    }
    virtual remote_async_context_intf*
    to_remote_async_context_intf()
    {
        return nullptr;
    }
    virtual caching_context_intf*
    to_caching_context_intf()
    {
        return nullptr;
    }
    virtual introspective_context_intf*
    to_introspective_context_intf()
    {
        return nullptr;
    }

    // Returns the resources available for resolving a request.
    virtual inner_resources&
    get_resources()
        = 0;

    // Indicates if requests will be resolved remotely.
    // - Will return true if the context does not support local resolution
    // - Will return false if the context does not support remote resolution
    virtual bool
    remotely() const
        = 0;

    // Indicates if requests will be resolved asynchronously.
    // - Will return true if the context does not support synchronous
    //   resolution
    // - Will return false if the context does not support asynchronous
    //   resolution
    virtual bool
    is_async() const
        = 0;

    // The domain name identifies a context implementation class.
    // It is mainly used when a request is resolved remotely.
    virtual std::string const&
    domain_name() const
        = 0;

    // Delays the calling coroutine for the specified duration.
    // Cancellable if the context supports that.
    virtual cppcoro::task<>
    schedule_after(std::chrono::milliseconds delay) = 0;
};

/*
 * A context class implementing this interface declares that it supports
 * locally resolving requests.
 * Requests will still be resolved remotely if the class also implements
 * remote_context_intf, and remotely() returns true.
 */
class local_context_intf : public virtual context_intf
{
 public:
    virtual ~local_context_intf() = default;

    local_context_intf*
    to_local_context_intf() override
    {
        return this;
    }

    // A request function _must_ call this for creating a blob using shared
    // memory, and _should_ call it otherwise.
    // The returned object has a non-throwing data() implementation.
    // TODO split APIs into user vs. framework-internal parts
    virtual std::shared_ptr<data_owner>
    make_data_owner(std::size_t size, bool use_shared_memory) = 0;

    // Intended for an (rpclib) server, which must call this function
    // immediately after creating the context object. The effect is that the
    // context will track all shared memory regions allocated via
    // make_data_owner(), such that they can be properly flushed via
    // on_value_complete().
    virtual void
    track_blob_file_writers()
        = 0;

    // Intended for an (rpclib) server, which must call this function before
    // sending a request resolution result back to the client. The function
    // flushes any shared memory regions allocated during the resolution.
    // Note that the rpclib server creates a dedicated context object for each
    // request resolution.
    virtual void
    on_value_complete()
        = 0;
};

/*
 * A context class implementing this interface declares that it supports
 * remotely resolving requests.
 * Requests will still be resolved locally if the class also implements
 * local_context_intf, and remotely() returns false.
 *
 * Remotely resolving a request means that the request is serialized, then
 * sent to the server; the response arrives from the server in some
 * serialization format, so needs to be deserialized.
 * Serialization and deserialization functions are template functions,
 * provided by a plugin. #include'ing the corresponding header file
 * activates the plugin; there is no runtime dispatching.
 */
class remote_context_intf : public virtual context_intf
{
 public:
    virtual ~remote_context_intf() = default;

    remote_context_intf*
    to_remote_context_intf() override
    {
        return this;
    }

    // The proxy that forwards requests to a remote executioner.
    // Throws when the proxy (name) was not registered.
    virtual remote_proxy&
    get_proxy() const
        = 0;

    // Creates the configuration to be passed to the remote.
    // need_record_lock is copied to the NEED_RECORD_LOCK config value.
    virtual service_config
    make_config(bool need_record_lock) const
        = 0;
};

// A context class implementing this interface declares that it supports
// synchronously resolving requests.
class sync_context_intf : public virtual context_intf
{
 public:
    virtual ~sync_context_intf() = default;

    sync_context_intf*
    to_sync_context_intf() override
    {
        return this;
    }
};

// Context that can be used for synchronously resolving requests; at least
// locally, in addition remotely if the actual context class also implements
// remote_context_intf.
class local_sync_context_intf : public virtual local_context_intf,
                                public virtual sync_context_intf
{
};

// Thrown when an asynchronous request resolution is cancelled
class async_cancelled : public std::runtime_error
{
    using runtime_error::runtime_error;
};

// Thrown when an asynchronous request resolution failed
class async_error : public std::runtime_error
{
    using runtime_error::runtime_error;
};

// Context for an asynchronously operating task (coroutine).
// One context object will be created for each task (coroutine);
// these objects form a tree with the same topology as the request tree.
// Thus, a context object tracks progress for a single (sub)request.
//
// The implication is that in general a context tree cannot be reused across
// resolve_request() calls. The exception is when retrying a resolve operation,
// where reuse is allowed and even desirable, as successful subresults from a
// former attempt could potentially be reused, avoiding re-resolution of that
// part of the request tree.
//
// Some get_...() functions are coroutines, others are not. The distinction is
// based on assumptions about the information always being available, or only
// after some time. These assumptions may no longer hold (e.g. if retriers are
// used).
// TODO consider revising context_intf::get_...() being coro or not
class async_context_intf : public virtual context_intf
{
 public:
    virtual ~async_context_intf() = default;

    async_context_intf*
    to_async_context_intf() override
    {
        return this;
    }

    // Gets a unique id for this task
    virtual async_id
    get_id() const
        = 0;

    // Returns true for a request, false for a plain value
    virtual bool
    is_req() const
        = 0;

    // Returns the number of subtasks.
    // If this context is a remote one and the requested information has not
    // yet been retrieved from the server, this call will populate the
    // context subtree, and block while that is happening. The current
    // implementation uses no coroutines, so this function isn't one either.
    virtual std::size_t
    get_num_subs() const
        = 0;

    // Gets the context for the subtask corresponding to the ix'th
    // subrequest (ix=0 representing the first subrequest).
    virtual async_context_intf&
    get_sub(std::size_t ix)
        = 0;

    // Gets the status of this task.
    // This is a coroutine version of local_async_context_intf::get_status(),
    // and is also available on remote-only contexts.
    virtual cppcoro::task<async_status>
    get_status_coro() = 0;

    // Requests cancellation of all tasks in the same context tree.
    // This is a coroutine version of
    // local_async_context_intf::request_cancellation(),
    // and is also available on remote-only contexts.
    virtual cppcoro::task<void>
    request_cancellation_coro() = 0;
};

// Context for an asynchronous task running on the local machine
class local_async_context_intf : public virtual local_context_intf,
                                 public virtual async_context_intf
{
 public:
    virtual ~local_async_context_intf() = default;

    local_async_context_intf*
    to_local_async_context_intf() override
    {
        return is_async() ? this : nullptr;
    }

    // Sets the corresponding request's essentials on this context.
    // essentials could be nullptr (e.g. it will be for a value_request).
    // For a root context, the essentials are set when a request is (first)
    // resolved using the context. For a non-root context object, the
    // essentials will be passed to its constructor.
    virtual void
    set_essentials(std::unique_ptr<request_essentials> essentials)
        = 0;

    // Returns the essentials for the corresponding request, if set.
    // Throws if no essentials have been set on this context object, which
    // implies one of:
    // - The context does not correspond to a request.
    // - The context corresponds to a request that does not have essentials,
    //   like a value_request.
    // - Something temporary, i.e., the essentials have not been set _yet_
    //   on the context, but soon will be. (The essentials are copied from
    //   request to context early in the resolution process.)
    virtual request_essentials
    get_essentials() const
        = 0;

    // Returns the number of subtasks
    // Differs from get_sub() by not being a coroutine.
    virtual std::size_t
    get_local_num_subs() const
        = 0;

    // Gets the context for the subtask corresponding to the ix'th
    // subrequest (ix=0 representing the first subrequest).
    // Differs from get_sub() in its return value.
    virtual local_async_context_intf&
    get_local_sub(std::size_t ix)
        = 0;

    // Reschedule execution for this context on another thread if this is
    // likely to improve performance due to increased parallelism.
    // Should be called only for real requests (is_req() returning true).
    // Should be called at most once per context.
    virtual cppcoro::task<void>
    reschedule_if_opportune() = 0;

    // Gets the status of this task.
    // This is a non-coroutine version of
    // async_context_intf::get_status_coro().
    virtual async_status
    get_status()
        = 0;

    // Gets the error message for this task.
    // Should be called only when get_status() returns FAILED.
    virtual std::string
    get_error_message()
        = 0;

    // Updates the status of this task.
    // If status is FINISHED or AWAITING_RESULT, also recursively updates
    // subtasks (needed if this task's result came from a cache).
    // If status == FINISHED and using_result() was called, the new status
    // will be AWAITING_RESULT.
    // TODO think of something less tricky for update_status()
    // TODO need to the the same if status == FAILED?
    // TODO keep history of an async request e.g.
    // TODO vector<tuple<async_status, timestamp>>
    // TODO plus extra info for FAILED status
    // TODO this could replace introspection
    virtual void
    update_status(async_status status)
        = 0;

    // Updates the status of this task to "FAILED", and stores an associated
    // error message.
    virtual void
    update_status_error(std::string const& errmsg)
        = 0;

    // Requests cancellation of all tasks in the same context tree.
    // This is a non-coroutine version of
    // async_context_intf::request_cancellation_coro().
    //
    // Note that after this call, tasks can still finish successfully or fail.
    // Thus, a "cancelling" state would not be meaningful.
    //
    // Also note that cancellation depends on cooperation by the request
    // implementation. In particular, an implementation that has no access to
    // the context object (such as a non-coroutine function_request) is unable
    // to cooperate. Thus, a cancellation request just may have no effect.
    virtual void
    request_cancellation()
        = 0;

    // Returns true if cancellation has been requested on this context or
    // another one in the same context tree.
    // The intention is that an asynchronous task will call this function on
    // polling basis, and call throw_async_cancelled() when it returns true.
    virtual bool
    is_cancellation_requested() const noexcept
        = 0;

    // Throws async_cancelled. Should be called (only) when
    // is_cancellation_requested() returns true.
    virtual void
    throw_async_cancelled() const
        = 0;

    // Sets a delegate that takes over the resolution of the request associated
    // with this context. The delegate will probably be a creq_context object:
    // a remote context, unlike the current local one.
    // Once a delegate has been set, it will stay, until it is deleted
    // (the current object need not own the delegate). It is not allowed to set
    // another delegate.
    // Relevant calls on the current context's interfaces should be forwarded
    // to the delegate; the most important ones probably are
    // request_cancellation_coro() and request_cancellation().
    virtual void
    set_delegate(std::shared_ptr<async_context_intf> delegate)
        = 0;

    // Returns the delegate, or null if it was not yet set, or deleted
    virtual std::shared_ptr<async_context_intf>
    get_delegate() = 0;
};

// Context for an asynchronous task running on the local machine that forms the
// root of a context tree.
class root_local_async_context_intf : public virtual local_async_context_intf
{
 public:
    root_local_async_context_intf*
    to_root_local_async_context_intf() override
    {
        return this;
    }

    // Returns a visitor that will traverse a request tree and build a
    // corresponding tree of subcontexts, under the current context object.
    virtual std::unique_ptr<req_visitor_intf>
    make_ctx_tree_builder() = 0;

    // Calling this function indicates that the context will be used as
    // mailbox between a result producer (calling set_result()) and a result
    // consumer (calling get_result()). This should be done only for the root
    // context in a tree.
    virtual void
    using_result()
        = 0;

    // Sets the result of a finished task.
    // Should be called only when:
    // - using_result() was called before
    // - get_status() returns AWAITING_RESULT
    // Changes status to FINISHED.
    virtual void
    set_result(blob result)
        = 0;

    // Returns the value of a finished task.
    // Should be called only when:
    // - using_result() was called before
    // - get_status() returns FINISHED
    virtual blob
    get_result()
        = 0;

    // Sets the id of the memory cache record on the remote, if any, that was
    // locked while resolving the async request.
    // The id is stored here so that it can later be retrieved through a
    // get_cache_record_id() call.
    virtual void
    set_cache_record_id(remote_cache_record_id record_id)
        = 0;

    // Gets the id of the memory cache record on the remote, if any, that was
    // locked while resolving the async request.
    virtual remote_cache_record_id
    get_cache_record_id() const
        = 0;
};

// Context for an asynchronous task running on a (remote) server.
// This object will act as a proxy for a local_async_context_intf object on
// the server.
class remote_async_context_intf : public remote_context_intf,
                                  public virtual async_context_intf
{
 public:
    virtual ~remote_async_context_intf() = default;

    remote_async_context_intf*
    to_remote_async_context_intf() override
    {
        return this;
    }

    // Sets the id identifying this context on the remote server
    // (after this id has been retrieved from the server).
    virtual void
    set_remote_id(async_id remote_id)
        = 0;

    // Indicates that the remote id could not be retrieved.
    // Called from exception handler.
    virtual void
    fail_remote_id() noexcept
        = 0;

    // Returns the remote id, or NO_ASYNC_ID if it was not set.
    virtual async_id
    get_remote_id()
        = 0;

    // Make resolutions on this context introspective:
    // - Print out remote_id on submit_async()
    // - Keep actx tree on remote after resolution finished
    virtual void
    make_introspective()
        = 0;

    virtual bool
    introspective() const
        = 0;
};

// Context interface needed for locally resolving a cached request.
// Resources must provide at least a memory cache.
class caching_context_intf : public virtual local_context_intf
{
 public:
    virtual ~caching_context_intf() = default;

    caching_context_intf*
    to_caching_context_intf() override
    {
        return this;
    }
};

/*
 * Context interface needed for locally resolving an introspective request.
 * A context class implementing this interface should have a stack of
 * tasklet_tracker objects. It may get an initial push_tasklet() call when the
 * context is created. A local context will then get nested push_tasklet() /
 * pop_tasklet() calls during request resolution. These nested calls won't
 * happen during remote resolution, so a remote-only context class need
 * not implement this interface.
 */
class introspective_context_intf : public virtual context_intf
{
 public:
    virtual ~introspective_context_intf() = default;

    introspective_context_intf*
    to_introspective_context_intf() override
    {
        return this;
    }

    // Should return "most recent tasklet for this context" or nullptr
    virtual tasklet_tracker*
    get_tasklet()
        = 0;

    // Enter a nested introspection state
    virtual void
    push_tasklet(tasklet_tracker& tasklet)
        = 0;

    // Leave the current nested introspection state;
    // must match a preceding push_tasklet() call.
    virtual void
    pop_tasklet()
        = 0;
};

/*
 * A context that can be used for asynchronously / locally resolving more than
 * once; unlike a "normal" root_local_async_context_intf context, that can be
 * used for just one resolution.
 *
 * API for the framework; the client should interact with the context object
 * that implements this interface.
 */
class local_async_ctx_owner_intf : public virtual context_intf
{
 public:
    // Prepares this context for the first or next resolution.
    // Creates and returns the root async context object; sub-context objects
    // will e.g. be created by resolve_request().
    virtual root_local_async_context_intf&
    prepare_for_local_resolution()
        = 0;
};

/*
 * A context that can be used for asynchronously / remotely resolving more than
 * once; unlike a "normal" remote_async_context_intf context, that can be used
 * for just one resolution.
 *
 * API for the framework; the client should interact with the context object
 * that implements this interface.
 */
class remote_async_ctx_owner_intf : public virtual context_intf
{
 public:
    // Prepares this context for the first or next resolution.
    // Creates and returns the root async context object.
    virtual remote_async_context_intf&
    prepare_for_remote_resolution()
        = 0;
};

// The most generic/minimal context
template<typename Ctx>
concept Context = std::convertible_to<Ctx&, context_intf&>;

// Context that supports remote resolution
template<typename Ctx>
concept RemoteContext = std::convertible_to<Ctx&, remote_context_intf&>;

// Context that supports local resolution
template<typename Ctx>
concept LocalContext = std::convertible_to<Ctx&, local_context_intf&>;

// Context that supports remote resolution only, and does not support local
template<typename Ctx>
concept DefinitelyRemoteContext
    = std::is_final_v<Ctx> && RemoteContext<Ctx> && !LocalContext<Ctx>;

// Context that supports local resolution only, and does not support remote
template<typename Ctx>
concept DefinitelyLocalContext
    = std::is_final_v<Ctx> && LocalContext<Ctx> && !RemoteContext<Ctx>;

// Context that supports caching
template<typename Ctx>
concept CachingContext = std::convertible_to<Ctx&, caching_context_intf&>;

// Context that supports synchronous resolution
template<typename Ctx>
concept SyncContext = std::convertible_to<Ctx&, sync_context_intf&>;

// Context that supports asynchronous resolution
template<typename Ctx>
concept AsyncContext = std::convertible_to<Ctx&, async_context_intf&>;

// Context that supports synchronous resolution only, and does not support
// asynchronous
template<typename Ctx>
concept DefinitelySyncContext
    = std::is_final_v<Ctx> && SyncContext<Ctx> && !AsyncContext<Ctx>;

// Context that supports asynchronous resolution only, and does not support
// synchronous
template<typename Ctx>
concept DefinitelyAsyncContext
    = std::is_final_v<Ctx> && AsyncContext<Ctx> && !SyncContext<Ctx>;

// Context that supports introspection
template<typename Ctx>
concept IntrospectiveContext
    = std::convertible_to<Ctx&, introspective_context_intf&>;

// Any context implementation class should be valid
template<typename Ctx>
concept ValidContext
    = Context<Ctx>
      && (!std::is_final_v<Ctx> || RemoteContext<Ctx> || LocalContext<Ctx>)
      && (!std::is_final_v<Ctx> || SyncContext<Ctx> || AsyncContext<Ctx>);

// A valid final context implementation class
template<typename Ctx>
concept ValidFinalContext = Context<Ctx> && std::is_final_v<Ctx>
                            && (RemoteContext<Ctx> || LocalContext<Ctx>)
                            && (SyncContext<Ctx> || AsyncContext<Ctx>);

/*
 * A resolution retrier offers support for handling a failed resolution, by
 * retrying the resolution or not.
 *
 * If retryable is false, the resolution is never retried; otherwise, the
 * retrier must implement
 *   std::chrono::milliseconds
 *   handle_exception(int attempt, std::exception const& exc) const;
 * which must be called from an exception handler. The function either returns
 * the time to wait before the next resolution attempt, or throws if the
 * maximum number of attempts has been exceeded.
 */
template<typename T>
concept MaybeResolutionRetrier
    = std::same_as<std::remove_const_t<decltype(T::retryable)>, bool>;

template<typename T>
concept ResolutionRetrier
    = MaybeResolutionRetrier<T> && requires(T const& obj) {
          {
              obj.handle_exception(0, std::runtime_error{""})
          } -> std::convertible_to<std::chrono::milliseconds>;
      };

/*
 * A request is something that can be resolved, resulting in a result
 *
 * Compile-time attributes:
 * - value_type: result type
 * - is_proxy: indicates whether this is a proxy request
 * - retryable: indicates whether a failing resolution can be retried
 *
 * Runtime-time attributes:
 * - caching_level
 * - introspective: indicates this request's wish to have its resolution be
 *   introspected
 * - introspection_title: title to use in introspection output, valid if
 *   introspective
 * - essentials. May return nullptr (e.g. for value_request).
 *
 * TODO is_introspective+get_introspection_title vs get_essentials
 */
template<typename T>
<<<<<<< HEAD
concept Request = requires {
    requires std::same_as<typename T::element_type, T>;
    typename T::value_type;
    requires std::same_as<std::remove_const_t<decltype(T::is_proxy)>, bool>;
    requires std::same_as<std::remove_const_t<decltype(T::retryable)>, bool>;
} && requires(T const& req) {
    { req.get_caching_level() } -> std::same_as<caching_level_type>;
} && requires(T const& req) {
    { req.is_introspective() } -> std::same_as<bool>;
} && requires(T const& req) {
    { req.get_introspection_title() } -> std::same_as<std::string>;
};
=======
concept Request
    = requires {
          requires std::same_as<typename T::element_type, T>;
          typename T::value_type;
          requires std::
              same_as<std::remove_const_t<decltype(T::is_proxy)>, bool>;
          requires std::
              same_as<std::remove_const_t<decltype(T::retryable)>, bool>;
      } && requires(T const& req) {
               {
                   req.get_caching_level()
                   } -> std::same_as<caching_level_type>;
           } && requires(T const& req) {
                    {
                        req.is_introspective()
                        } -> std::same_as<bool>;
                } && requires(T const& req) {
                         {
                             req.get_introspection_title()
                             } -> std::same_as<std::string>;
                     } && requires(T const& req) {
                              {
                                  req.get_essentials()
                                  } -> std::same_as<
                                      std::unique_ptr<request_essentials>>;
                          };
>>>>>>> 150bd2c8

// By having retryable=true, a request advertises itself as being retryable...
template<typename Req>
concept RetryableRequest = Request<Req> && Req::retryable;
// ... but it also needs to implement the corresponding function.
template<typename Req>
concept ValidRetryableRequest
    = RetryableRequest<Req> && ResolutionRetrier<Req>;

// A request that accepts visitors. A visitor will recursively visit all
// subrequests, so all of these should be visitable as well.
// This functionality is being used for constructing a context tree when a
// request is resolved locally and asynchronously.
template<typename Req>
concept VisitableRequest = Request<Req> && requires(Req const& req) {
    { req.accept(*(req_visitor_intf*) nullptr) };
};

// A context/request pair where the context can be used to resolve the request.
template<typename Ctx, typename Req>
concept MatchingContextRequest = Request<Req> && Context<Ctx>;

// Contains the type of an argument to an rq_function-like call.
template<typename Value, bool IsReq>
struct arg_type_struct;

// Non-request argument: type is that of the argument itself.
template<typename Arg>
struct arg_type_struct<Arg, false>
{
    using value_type = Arg;
};

// Request argument: type is that of the request's return value.
template<typename Arg>
struct arg_type_struct<Arg, true>
{
    using value_type = typename Arg::value_type;
};

// Yields the type of an argument to an rq_function-like call
template<typename T>
using arg_type =
    typename arg_type_struct<std::decay_t<T>, Request<std::decay_t<T>>>::
        value_type;

} // namespace cradle

#endif<|MERGE_RESOLUTION|>--- conflicted
+++ resolved
@@ -883,7 +883,6 @@
  * TODO is_introspective+get_introspection_title vs get_essentials
  */
 template<typename T>
-<<<<<<< HEAD
 concept Request = requires {
     requires std::same_as<typename T::element_type, T>;
     typename T::value_type;
@@ -895,35 +894,11 @@
     { req.is_introspective() } -> std::same_as<bool>;
 } && requires(T const& req) {
     { req.get_introspection_title() } -> std::same_as<std::string>;
-};
-=======
-concept Request
-    = requires {
-          requires std::same_as<typename T::element_type, T>;
-          typename T::value_type;
-          requires std::
-              same_as<std::remove_const_t<decltype(T::is_proxy)>, bool>;
-          requires std::
-              same_as<std::remove_const_t<decltype(T::retryable)>, bool>;
-      } && requires(T const& req) {
-               {
-                   req.get_caching_level()
-                   } -> std::same_as<caching_level_type>;
-           } && requires(T const& req) {
-                    {
-                        req.is_introspective()
-                        } -> std::same_as<bool>;
-                } && requires(T const& req) {
-                         {
-                             req.get_introspection_title()
-                             } -> std::same_as<std::string>;
-                     } && requires(T const& req) {
-                              {
-                                  req.get_essentials()
-                                  } -> std::same_as<
-                                      std::unique_ptr<request_essentials>>;
-                          };
->>>>>>> 150bd2c8
+} && requires(T const& req) {
+    {
+        req.get_essentials()
+    } -> std::same_as<std::unique_ptr<request_essentials>>;
+};
 
 // By having retryable=true, a request advertises itself as being retryable...
 template<typename Req>
