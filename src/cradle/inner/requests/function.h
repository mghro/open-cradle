--- conflicted
+++ resolved
@@ -27,11 +27,7 @@
 #include <cradle/inner/encodings/cereal.h>
 #include <cradle/inner/requests/cereal.h>
 #include <cradle/inner/requests/generic.h>
-<<<<<<< HEAD
-#include <cradle/inner/service/core.h>
-=======
 #include <cradle/inner/requests/uuid.h>
->>>>>>> 53d5a340
 #include <cradle/inner/service/request.h>
 
 namespace cradle {
@@ -108,9 +104,9 @@
     }
 
     template<typename Ctx>
-    requires ContextMatchingProps<Ctx, introspective, caching_level>
-        cppcoro::task<Value>
-        resolve(Ctx& ctx) const
+        requires ContextMatchingProps<Ctx, introspective, caching_level>
+    cppcoro::task<Value>
+    resolve(Ctx& ctx) const
     {
         // The "func=function_" is a workaround to prevent a gcc-10 internal
         // compiler error in release builds.
@@ -217,9 +213,9 @@
     }
 
     template<typename Ctx>
-    requires ContextMatchingProps<Ctx, introspective, caching_level>
-        cppcoro::task<Value>
-        resolve(Ctx& ctx) const
+        requires ContextMatchingProps<Ctx, introspective, caching_level>
+    cppcoro::task<Value>
+    resolve(Ctx& ctx) const
     {
         // The "func=function_" is a workaround to prevent a gcc-10 internal
         // compiler error in release builds.
@@ -861,9 +857,9 @@
     }
 
     template<typename Ctx>
-    requires ContextMatchingProps<Ctx, introspective, caching_level>
-        cppcoro::task<Value>
-        resolve(Ctx& ctx) const
+        requires ContextMatchingProps<Ctx, introspective, caching_level>
+    cppcoro::task<Value>
+    resolve(Ctx& ctx) const
     {
         return impl_->resolve(ctx);
     }
@@ -1019,9 +1015,11 @@
 // type.
 template<typename Arg, typename ValueType>
 concept TypedArg
-    = std::convertible_to<
-          Arg,
-          ValueType> || (std::same_as<typename Arg::value_type, ValueType> && std::same_as<function_request_erased<ValueType, typename Arg::props_type>, Arg>);
+    = std::convertible_to<Arg, ValueType>
+      || (std::same_as<typename Arg::value_type, ValueType>
+          && std::same_as<
+              function_request_erased<ValueType, typename Arg::props_type>,
+              Arg>);
 
 // Function returning the given value as-is; similar to std::identity.
 template<typename Value>
@@ -1088,8 +1086,8 @@
 
 // Normalizes a value argument in a non-coroutine context.
 template<typename Value, typename Props>
-requires(!Request<Value> && !Props::func_is_coro) auto normalize_arg(
-    Value const& arg)
+    requires(!Request<Value> && !Props::func_is_coro)
+auto normalize_arg(Value const& arg)
 {
     Props props{make_normalization_uuid<Value>(), "arg"};
     return rq_function_erased(std::move(props), identity_func<Value>, arg);
@@ -1097,8 +1095,8 @@
 
 // Normalizes a value argument in a coroutine context.
 template<typename Value, typename Props>
-requires(!Request<Value> && Props::func_is_coro) auto normalize_arg(
-    Value const& arg)
+    requires(!Request<Value> && Props::func_is_coro)
+auto normalize_arg(Value const& arg)
 {
     Props props{make_normalization_uuid<Value>(), "arg"};
     return rq_function_erased_coro<Value>(
@@ -1107,11 +1105,8 @@
 
 // Normalizes a C-style string argument in a non-coroutine context.
 template<typename Value, typename Props>
-requires(
-    std::same_as<
-        Value,
-        std::string> && !Props::func_is_coro) auto normalize_arg(char const*
-                                                                     arg)
+    requires(std::same_as<Value, std::string> && !Props::func_is_coro)
+auto normalize_arg(char const* arg)
 {
     Props props{make_normalization_uuid<Value>(), "arg"};
     return rq_function_erased(
@@ -1120,8 +1115,8 @@
 
 // Normalizes a C-style string argument in a coroutine context.
 template<typename Value, typename Props>
-requires(std::same_as<Value, std::string>&&
-             Props::func_is_coro) auto normalize_arg(char const* arg)
+    requires(std::same_as<Value, std::string> && Props::func_is_coro)
+auto normalize_arg(char const* arg)
 {
     Props props{make_normalization_uuid<Value>(), "arg"};
     return rq_function_erased_coro<Value>(
@@ -1132,51 +1127,13 @@
 // If a subrequest is passed as argument, its Props must equal those for the
 // main request.
 template<typename Value, typename Props, typename Arg>
-requires std::same_as<function_request_erased<Value, Props>, Arg> auto
+    requires std::same_as<function_request_erased<Value, Props>, Arg>
+auto
 normalize_arg(Arg const& arg)
 {
     return arg;
 }
 
-template<
-    typename Value,
-    caching_level_type Level,
-    bool AsCoro,
-    bool Introspected,
-    typename Function>
-struct function_props
-{
-    using value_type = Value;
-    static constexpr caching_level_type level = Level;
-    static constexpr bool func_is_coro = AsCoro;
-    static constexpr bool introspected = Introspected;
-    Function function_;
-    std::string uuid_; // Empty if unused
-    std::string title_; // Used only if introspected
-
-    function_props(Function function, std::string uuid, std::string title)
-        : function_(std::move(function)),
-          uuid_(std::move(uuid)),
-          title_(std::move(title))
-    {
-    }
-};
-
-template<typename Props, typename... Args>
-auto
-rq_function_with_props(Props props, Args... args)
-{
-    return function_request_erased<
-        Props::level,
-        typename Props::value_type,
-        Props::introspected,
-        Props::func_is_coro>{
-        std::move(props.uuid_),
-        std::move(props.title_),
-        std::move(props.function_),
-        std::move(args)...};
-}
-
 } // namespace cradle
 
 #endif