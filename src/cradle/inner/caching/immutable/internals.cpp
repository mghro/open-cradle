#include <cradle/inner/caching/immutable/internals.h>

#include <mutex>

#include <cradle/inner/utilities/text.h>

namespace cradle {

namespace detail {

void
reduce_memory_cache_size(immutable_cache_impl& cache, uint64_t desired_size)
{
    std::scoped_lock<std::mutex> lock(cache.mutex);
    reduce_memory_cache_size_no_lock(cache, desired_size);
}

void
reduce_memory_cache_size_no_lock(
    immutable_cache_impl& cache, uint64_t desired_size)
{
<<<<<<< HEAD
    // while (!cache.eviction_list.records.empty()
    //        && cache.eviction_list.total_size > desired_size)
    // {
    //     auto const& record = cache.eviction_list.records.front();
    //     auto data_size = record->size;
    //     cache.records.erase(&*record->key);
    //     cache.eviction_list.records.pop_front();
    //     cache.eviction_list.total_size -= data_size;
    // }
=======
    while (!cache.eviction_list.records.empty()
           && cache.eviction_list.total_size > desired_size)
    {
        auto const& record = cache.eviction_list.records.front();
        auto data_size = record->size;
        cache.records.erase(&*record->key);
        cache.eviction_list.records.pop_front();
        assert(cache.eviction_list.total_size >= data_size);
        cache.eviction_list.total_size -= data_size;
    }
>>>>>>> 3c189276
}

immutable_cache_info
get_summary_info(immutable_cache_impl& cache)
{
    std::scoped_lock<std::mutex> lock(cache.mutex);
    immutable_cache_info info;
    info.entry_count = cache.records.size();
    return info;
}

} // namespace detail

} // namespace cradle<|MERGE_RESOLUTION|>--- conflicted
+++ resolved
@@ -19,17 +19,6 @@
 reduce_memory_cache_size_no_lock(
     immutable_cache_impl& cache, uint64_t desired_size)
 {
-<<<<<<< HEAD
-    // while (!cache.eviction_list.records.empty()
-    //        && cache.eviction_list.total_size > desired_size)
-    // {
-    //     auto const& record = cache.eviction_list.records.front();
-    //     auto data_size = record->size;
-    //     cache.records.erase(&*record->key);
-    //     cache.eviction_list.records.pop_front();
-    //     cache.eviction_list.total_size -= data_size;
-    // }
-=======
     while (!cache.eviction_list.records.empty()
            && cache.eviction_list.total_size > desired_size)
     {
@@ -40,7 +29,6 @@
         assert(cache.eviction_list.total_size >= data_size);
         cache.eviction_list.total_size -= data_size;
     }
->>>>>>> 3c189276
 }
 
 immutable_cache_info
